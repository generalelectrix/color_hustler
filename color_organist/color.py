--- conflicted
+++ resolved
@@ -4,12 +4,7 @@
 
 from random import Random
 
-<<<<<<< HEAD
-import param_gen as pgen
-=======
-from .name_registry import register_name
 from . import param_gen as pgen
->>>>>>> a744c737
 
 def rgb_to_husl(coordinates):
     # fix the stupid range used for HUSL
